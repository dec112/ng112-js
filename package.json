{
  "name": "ng112-js",
<<<<<<< HEAD
  "version": "1.9.4",
=======
  "version": "2.0.0-beta.1",
>>>>>>> 89a2355e
  "license": "AGPL-3.0-only",
  "author": "Gabriel Unterholzer <gabriel.unterholzer@dec112.at> (https://www.dec112.at)",
  "main": "dist/main/index.js",
  "module": "dist/module/index.js",
  "types": "dist/main/index.d.ts",
  "files": [
    "dist"
  ],
  "repository": {
    "type": "git",
    "url": "git@github.com:dec112/ng112-js.git"
  },
  "scripts": {
    "start": "tsc --watch",
    "build": "npm run build:main && npm run build:module",
    "build:main": "tsc --module commonjs --outDir ./dist/main",
    "build:module": "tsc --module esnext --outDir ./dist/module",
    "docs": "typedoc",
    "docs-deploy": "node scripts/docs.deploy.js",
    "test": "sh ./scripts/test.sh",
<<<<<<< HEAD
    "test:tsdx": "tsdx test",
    "test:clear-cache": "./node_modules/jest/bin/jest.js --clearCache",
    "prepublishOnly": "npm run docs-deploy && npm run build"
  },
  "devDependencies": {
    "find-root": "^1.1.0",
    "rollup-plugin-replace": "^2.2.0",
    "tsdx": "^0.14.1",
    "tslib": "^2.0.3",
    "typedoc": "^0.22.10",
    "typedoc-plugin-missing-exports": "^0.22.6",
    "typescript": "^4.2.2"
  },
  "dependencies": {
    "@xmldom/xmldom": "^0.7.5",
    "jssip": "^3.8.2",
    "pidf-lo": "^0.9.0"
=======
    "test:start-env": "sh ./scripts/start-test-env.sh",
    "test:stop-env": "sh ./scripts/stop-test-env.sh",
    "test:jest": "npm run build && NODE_ENV=development jest",
    "prepublishOnly": "NODE_ENV=production npm run docs-deploy && npm run build"
  },
  "devDependencies": {
    "@dec112/cap-ts": "^0.3.1",
    "@types/find-root": "^1.1.2",
    "@types/jest": "^29.5.0",
    "@xmldom/xmldom": "^0.8.7",
    "find-root": "^1.1.0",
    "jest": "^29.5.0",
    "jssip": "^3.7.5",
    "ng112-js-sip-adapter-jssip": "^0.6.2",
    "ng112-js-sip-adapter-sipjs": "^0.5.0",
    "sip.js": "^0.20.0",
    "ts-jest": "^29.0.5",
    "tslib": "^2.5.0",
    "typedoc": "^0.25.2",
    "typedoc-plugin-missing-exports": "^2.1.0",
    "typescript": "^4.9.5"
  },
  "dependencies": {
    "@xstate/fsm": "^1.6.5",
    "pidf-lo": "^1.0.2",
    "vcard-xml": "^1.0.0"
>>>>>>> 89a2355e
  },
  "keywords": [
    "emergency",
    "911",
    "112",
    "ng911",
    "ng112",
    "dec112"
  ]
}<|MERGE_RESOLUTION|>--- conflicted
+++ resolved
@@ -1,10 +1,6 @@
 {
   "name": "ng112-js",
-<<<<<<< HEAD
-  "version": "1.9.4",
-=======
   "version": "2.0.0-beta.1",
->>>>>>> 89a2355e
   "license": "AGPL-3.0-only",
   "author": "Gabriel Unterholzer <gabriel.unterholzer@dec112.at> (https://www.dec112.at)",
   "main": "dist/main/index.js",
@@ -25,25 +21,6 @@
     "docs": "typedoc",
     "docs-deploy": "node scripts/docs.deploy.js",
     "test": "sh ./scripts/test.sh",
-<<<<<<< HEAD
-    "test:tsdx": "tsdx test",
-    "test:clear-cache": "./node_modules/jest/bin/jest.js --clearCache",
-    "prepublishOnly": "npm run docs-deploy && npm run build"
-  },
-  "devDependencies": {
-    "find-root": "^1.1.0",
-    "rollup-plugin-replace": "^2.2.0",
-    "tsdx": "^0.14.1",
-    "tslib": "^2.0.3",
-    "typedoc": "^0.22.10",
-    "typedoc-plugin-missing-exports": "^0.22.6",
-    "typescript": "^4.2.2"
-  },
-  "dependencies": {
-    "@xmldom/xmldom": "^0.7.5",
-    "jssip": "^3.8.2",
-    "pidf-lo": "^0.9.0"
-=======
     "test:start-env": "sh ./scripts/start-test-env.sh",
     "test:stop-env": "sh ./scripts/stop-test-env.sh",
     "test:jest": "npm run build && NODE_ENV=development jest",
@@ -70,7 +47,6 @@
     "@xstate/fsm": "^1.6.5",
     "pidf-lo": "^1.0.2",
     "vcard-xml": "^1.0.0"
->>>>>>> 89a2355e
   },
   "keywords": [
     "emergency",
