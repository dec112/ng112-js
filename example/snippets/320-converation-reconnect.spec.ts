<<<<<<< HEAD
import { Origin } from '../../src';
import { createAgent, endExample } from './util';
=======
import { Origin } from 'ng112-js';
import { createAgent, endExample, startExample } from './util';

// this is just a method stub for writing to the device storage
const persistObject = (name: string, obj: any) => {
  name;
  obj;
}

// this is just a method stub for reading from the device storage
const retreiveObject = (name: string): any => {
  name;
  return 'persisted object';
}
>>>>>>> 89a2355e

// this is just a method stub for writing to the device storage
const persistObject = (name: string, obj: any) => {
  name;
  obj;
}

// this is just a method stub for reading from the device storage
const retreiveObject = (name: string): any => {
  name;
  return 'persisted object';
}

it('Shows how to reconnect to an already existing conversation', async () => {
<<<<<<< HEAD
=======
  startExample();
  
>>>>>>> 89a2355e
  // the first section of this example should present a normal conversation
  // where important data is already persisted
  // this ensures the converation can be recovered later on

  // the second section shows what has to be done
  // to restore/recover a conversation e.g. after a app/device crash

  ///////////// SECTION 1 /////////////

  const agent1 = await createAgent();
  const conversation1 = agent1.createConversation('sip:144@dec112.eu');

  // save conversation id for conversation restore
  persistObject('conversation-id', conversation1.id);

  conversation1.addStateListener((state) => {
    // save the last known state of the conversation
    persistObject('state', state);
  });

  conversation1.addMessageListener((msg) => {
    // save the last sent message id from locally sent messages
    if (msg.origin === Origin.LOCAL)
<<<<<<< HEAD
      persistObject('message-id', msg.id);
=======
      persistObject('message-id', conversation1.messageId);
>>>>>>> 89a2355e

    // very important!
    // as target URI will most probably change during the conversation
    // it is essential to also persist this information!
    // otherwise upon recovery the call will be routed again, maybe even to a different PSAP!
    //
    // as the target URI is set by the PSAP, we can only get this value after
    // the first message that was sent by the PSAP
    if (msg.origin === Origin.REMOTE)
      persistObject('target-uri', conversation1.targetUri);
  })

  conversation1.start({
    text: 'Starting this emergency call',
  });

  ////////////////////////////////////
  // ASSUME THE DEVICE CRASHES HERE //
  ////////////////////////////////////

  ///////////// SECTION 2 /////////////

  const agent2 = await createAgent();

  // This is useful, if e.g. a mobile app was force quit by the user and 
  // the user wants to continue the conversation after re-opening the application.
  const conversation2 = agent2.createConversation(retreiveObject('target-uri'), {
    // an already existing conversation id
    id: retreiveObject('converation-id'),
    // the last known state object for this particular conversation
    state: retreiveObject('state'),
    // last message id that was sent from the client
    // incremented by 1
    messageId: retreiveObject('message-id') + 1,
  });

  // Probably it's a good idea to directly send a message to the PSAP
  // that the user has resumed/recovered the emergency call
  conversation2.sendMessage({
    text: 'I am back again!',
  });

  endExample();
});<|MERGE_RESOLUTION|>--- conflicted
+++ resolved
@@ -1,7 +1,3 @@
-<<<<<<< HEAD
-import { Origin } from '../../src';
-import { createAgent, endExample } from './util';
-=======
 import { Origin } from 'ng112-js';
 import { createAgent, endExample, startExample } from './util';
 
@@ -16,26 +12,10 @@
   name;
   return 'persisted object';
 }
->>>>>>> 89a2355e
-
-// this is just a method stub for writing to the device storage
-const persistObject = (name: string, obj: any) => {
-  name;
-  obj;
-}
-
-// this is just a method stub for reading from the device storage
-const retreiveObject = (name: string): any => {
-  name;
-  return 'persisted object';
-}
 
 it('Shows how to reconnect to an already existing conversation', async () => {
-<<<<<<< HEAD
-=======
   startExample();
   
->>>>>>> 89a2355e
   // the first section of this example should present a normal conversation
   // where important data is already persisted
   // this ensures the converation can be recovered later on
@@ -59,11 +39,7 @@
   conversation1.addMessageListener((msg) => {
     // save the last sent message id from locally sent messages
     if (msg.origin === Origin.LOCAL)
-<<<<<<< HEAD
-      persistObject('message-id', msg.id);
-=======
       persistObject('message-id', conversation1.messageId);
->>>>>>> 89a2355e
 
     // very important!
     // as target URI will most probably change during the conversation
