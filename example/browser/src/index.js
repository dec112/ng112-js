--- conflicted
+++ resolved
@@ -138,8 +138,6 @@
     return text;
   }
 
-<<<<<<< HEAD
-=======
   const getExtraHeaders = () => {
     const headersString = headers.value;
     const extraHeaders = [];
@@ -155,7 +153,6 @@
     return extraHeaders;
   }
 
->>>>>>> 89a2355e
   // try to unregister if window is unloaded
   window.onbeforeunload = () => unregister.click();
 
@@ -284,11 +281,6 @@
       customSipHeaders: {
         from: from.value,
       },
-<<<<<<< HEAD
-      debug: (...args) => {
-        console.log(...args); 
-      }
-=======
       debug: {
         default: ((...values) => {
           // TODO: distinguish between levels
@@ -296,7 +288,6 @@
         })
       },
       userAgent: 'ng112-js-example-browser',
->>>>>>> 89a2355e
     });
 
     agent.addConversationListener((newConversation) => {
@@ -344,16 +335,12 @@
       const vcard = new VCard();
 
       for (const prop in config.vcard) {
-<<<<<<< HEAD
-        vcard.add(prop, config.vcard[prop]);
-=======
         let value = config.vcard[prop];
 
         if (prop === KeyId.BIRTHDAY)
           value = new Date(value);
 
         vcard.add(prop, value);
->>>>>>> 89a2355e
       }
 
       agent.updateVCard(vcard);
@@ -364,10 +351,6 @@
       id: callId.value || undefined,
     });
 
-<<<<<<< HEAD
-    conversation.start({
-      text: popMessageText(),
-=======
     const extraParts = [];
     if (useCap.checked)
       extraParts.push(getCapMultipart());
@@ -376,7 +359,6 @@
       text: popMessageText(),
       extraHeaders: getExtraHeaders(),
       extraParts,
->>>>>>> 89a2355e
     }).promise;
   });
   disable(start, true);
@@ -387,11 +369,7 @@
 
     conversation.stop({
       text: popMessageText(),
-<<<<<<< HEAD
-    }).promise;
-=======
-    });
->>>>>>> 89a2355e
+    });
   });
   disable(end, true);
 
@@ -425,10 +403,7 @@
 
     conversation.sendMessage({
       text: popMessageText(),
-<<<<<<< HEAD
-=======
       binaries,
->>>>>>> 89a2355e
       uris,
       extraHeaders: getExtraHeaders(),
     });
