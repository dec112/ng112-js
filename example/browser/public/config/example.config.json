{
  "endpoint": "ws://example.com:8080",
  "domain": "example.com",
  "user": "bob",
  "password": "mysupersecretpassword",

  "from": "sip:bob@example.com:5071;transport=tls",

  "latitude": 43.6121235527826,
  "longitude": 7.04820156097412,

<<<<<<< HEAD
  "call": "sip:112@dec112.at",
  "isTest": true,
=======
  "call": "sip:112@example.com",
  "isTest": true,
  "isActive": true,
>>>>>>> 89a2355e

  "vcard": {
    "fn": "Alice Smith",
    "tel": "004366412345678",
<<<<<<< HEAD
    "email": "alice.smith@dec112.at"
=======
    "email": "alice.smith@example.com"
>>>>>>> 89a2355e
  }
}<|MERGE_RESOLUTION|>--- conflicted
+++ resolved
@@ -9,22 +9,13 @@
   "latitude": 43.6121235527826,
   "longitude": 7.04820156097412,
 
-<<<<<<< HEAD
-  "call": "sip:112@dec112.at",
-  "isTest": true,
-=======
   "call": "sip:112@example.com",
   "isTest": true,
   "isActive": true,
->>>>>>> 89a2355e
 
   "vcard": {
     "fn": "Alice Smith",
     "tel": "004366412345678",
-<<<<<<< HEAD
-    "email": "alice.smith@dec112.at"
-=======
     "email": "alice.smith@example.com"
->>>>>>> 89a2355e
   }
 }