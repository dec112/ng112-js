{
  "name": "ng112-js-example-browser",
  "version": "0.4.0",
  "license": "AGPL-3.0-only",
  "author": "Gabriel Unterholzer <gabriel.unterholzer@dec112.at> (https://www.dec112.at)",
  "main": "index.js",
  "repository": {
    "type": "git",
    "url": "git@github.com:dec112/ng112-js.git"
  },
  "scripts": {
    "start": "webpack-cli serve",
    "build": "NODE_ENV=production sh scripts/build.sh",
    "docker": "npm run build && docker build -t ng112-js/browser .",
    "deploy": "sh scripts/deploy.sh"
  },
  "devDependencies": {
<<<<<<< HEAD
    "webpack": "^5.70.0",
    "webpack-cli": "^4.1.0",
    "webpack-dev-server": "^3.11.0"
=======
    "webpack-cli": "^4.9.1",
    "webpack-dev-server": "^4.6.0"
>>>>>>> 89a2355e
  },
  "dependencies": {
    "@dec112/cap-ts": "^0.3.1",
    "buffer": "^6.0.3",
    "ng112-js": "file:../..",
    "ng112-js-sip-adapter-jssip": "^0.6.2",
    "ng112-js-sip-adapter-sipjs": "^0.5.1",
    "stream-browserify": "^3.0.0",
    "timers-browserify": "^2.0.12"
  }
}<|MERGE_RESOLUTION|>--- conflicted
+++ resolved
@@ -15,14 +15,8 @@
     "deploy": "sh scripts/deploy.sh"
   },
   "devDependencies": {
-<<<<<<< HEAD
-    "webpack": "^5.70.0",
-    "webpack-cli": "^4.1.0",
-    "webpack-dev-server": "^3.11.0"
-=======
     "webpack-cli": "^4.9.1",
     "webpack-dev-server": "^4.6.0"
->>>>>>> 89a2355e
   },
   "dependencies": {
     "@dec112/cap-ts": "^0.3.1",
