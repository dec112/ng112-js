import { Message, MessageConfig } from '../models/message';
import { NewMessageEvent } from '../adapters';
import { Multipart } from '../models/multipart';
import { Header } from '../utils';
import { OmitStrict } from '../utils/ts-utils';
import { EndpointType } from '../models/interfaces';

export interface NamespaceSpecifics {
  getDomain(): string;
}

export interface MessageParts {
  headers: Header[],
  multipart: Multipart,
}

export interface MessagePartsParams {
  message: Message,
  targetUri: string,
  endpointType: EndpointType,
  isTest: boolean,
  isSilent: boolean,
  replyToSipUri: string,
}

export enum Namespace {
  DEC112 = 'DEC112',
  ETSI = 'ETSI',
}

export interface Mapper {
  createSipParts(params: MessagePartsParams): MessageParts;
  parseMessageFromEvent(evt: NewMessageEvent): OmitStrict<MessageConfig, 'conversation'>;

<<<<<<< HEAD
  getName(): string;
=======
  getNamespace(): Namespace;
>>>>>>> 89a2355e
  supportsPsapStartMessage(): boolean;
  isCompatible(headers: string[]): boolean;

  getCallIdFromHeaders(headers: string[]): string | undefined;
  getIsTestFromEvent(evt: NewMessageEvent): boolean;
  getIsSilentFromEvent(evt: NewMessageEvent): boolean;
}<|MERGE_RESOLUTION|>--- conflicted
+++ resolved
@@ -32,11 +32,7 @@
   createSipParts(params: MessagePartsParams): MessageParts;
   parseMessageFromEvent(evt: NewMessageEvent): OmitStrict<MessageConfig, 'conversation'>;
 
-<<<<<<< HEAD
-  getName(): string;
-=======
   getNamespace(): Namespace;
->>>>>>> 89a2355e
   supportsPsapStartMessage(): boolean;
   isCompatible(headers: string[]): boolean;
 
