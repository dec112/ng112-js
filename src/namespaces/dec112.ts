import { CALL_INFO, CONTENT_TRANSFER_ENCODING, CONTENT_TYPE } from '../constants/headers';
import { X_DEC112_SILENT, X_DEC112_TEST, X_DEC112_VALUE_TRUE } from '../constants/headers/dec112';
import { fromEmergencyMessageType, toEmergencyMessageType } from '../constants/message-types/dec112';
<<<<<<< HEAD
import { ConversationEndpointType } from '../models/conversation';
import type { PidfLo } from 'pidf-lo'
=======
>>>>>>> 89a2355e
import { EmergencyMapper, getRegEx, regexHeaders } from './emergency';
import { MessageParts, MessagePartsParams, Namespace, NamespaceSpecifics } from './interfaces';
import { NewMessageEvent } from '../adapters';
import { Base64 } from '../utils/base64';
import { OmitStrict } from '../utils/ts-utils';
import { MessageConfig } from '../models/message';
import { Logger } from '../models/logger';
import { EndpointType } from '../models/interfaces';
import { Multipart } from '..';

const UID = 'uid';

const getCallInfoHeader = (uri: string[], value: string, domain: string, type: string) =>
  `<urn:dec112:${uri.join(':')}:${value}:${domain}>; purpose=dec112-${type}`;

const getCallIdHeaderValue = (callId: string, domain: string) => getCallInfoHeader(['uid', 'callid'], callId, domain, 'CallId');
const getMessageIdHeaderValue = (messageId: string, domain: string) => getCallInfoHeader(['uid', 'msgid'], messageId, domain, 'MsgId');
const getMessageTypeHeaderValue = (messageType: string, domain: string) => getCallInfoHeader(['uid', 'msgtype'], messageType, domain, 'MsgType');

export interface DEC112Config {
  /**
   * @deprecated
   * 
   * Registration identifier of registration API version 1
   */
  deviceId?: string;
  /**
   * Registration identifier of registration API version 2
   */
  registrationId?: string;
  /**
   * User device language (ISO639-1 two letter language code)
   */
  language?: string;
  /**
   * Client version as SEMVER version code (version of application, where ng112-js is used in; e.g. `1.0.4`)
   */
  clientVersion?: string;
}

export class DEC112Specifics implements NamespaceSpecifics {
  constructor(
    public config: DEC112Config
  ) { }

  getDomain = () => 'service.dec112.at';
}

export class DEC112Mapper extends EmergencyMapper {
  private _dec112Specifics: DEC112Specifics;

  constructor(
    _logger: Logger,
    specifics?: DEC112Specifics,
  ) {
    super(_logger);

<<<<<<< HEAD
  getName = () => 'DEC112';
  // DEC112 conversations can also be started with IN_CHAT messages by PSAP
  supportsPsapStartMessage = (): boolean => false;
=======
    this._dec112Specifics = this._specifics = specifics ?? new DEC112Specifics({});
  }

  getNamespace = () => Namespace.DEC112;
  // DEC112 does not have a specific message type for starting the conversation
  // ETSI standard specifies a dedicated START message
  supportsPsapStartMessage = (): boolean => false;

  isCompatible = (headers: string[]): boolean =>
    // checks if DEC112 callid header is present
    headers.some(h => getRegEx(getCallIdHeaderValue).test(h));
>>>>>>> 89a2355e

  getCallIdFromHeaders = (headers: string[]): string | undefined => regexHeaders(headers, getRegEx(getCallIdHeaderValue));
  
  getIsTestFromEvent = (evt: NewMessageEvent): boolean => evt.request.getHeader(X_DEC112_TEST) === X_DEC112_VALUE_TRUE;
  getIsSilentFromEvent = (evt: NewMessageEvent): boolean => evt.request.getHeader(X_DEC112_SILENT) === X_DEC112_VALUE_TRUE;

  createSipParts = ({
    message,
    targetUri,
    isTest,
    isSilent,
    endpointType,
<<<<<<< HEAD
    text,
    uris,
    extraParts,
    extraHeaders,
=======
>>>>>>> 89a2355e
    replyToSipUri,
  }: MessagePartsParams): MessageParts => {
    const common = this.createCommonParts(
      message,
      targetUri,
      endpointType,
      replyToSipUri,
<<<<<<< HEAD
      text,
      uris,
      extraParts,
      extraHeaders,
      location,
      vcard,
=======
>>>>>>> 89a2355e
    );

    const dec112MessageType = fromEmergencyMessageType(message.type, {
      hasVCard: !!message.vcard,
      hasLocation: !!message.location,
      hasTextMessage: !!message.text,
    });

<<<<<<< HEAD
    extraHeaders = [
=======
    const domain = this._dec112Specifics.getDomain();
    const headers = common.headers = [
>>>>>>> 89a2355e
      ...common.headers,
      { key: CALL_INFO, value: getCallIdHeaderValue(message.conversation.id, domain) },
      { key: CALL_INFO, value: getMessageIdHeaderValue(message.id.toString(), domain) },
      { key: CALL_INFO, value: getMessageTypeHeaderValue(dec112MessageType.toString(), domain) },
    ];

    if (endpointType === EndpointType.CLIENT) {
      const spec = this._dec112Specifics.config;

      if (spec.deviceId)
        headers.push({ key: CALL_INFO, value: getCallInfoHeader([UID, 'deviceid'], spec.deviceId, domain, 'DeviceId') });

      if (spec.registrationId)
        headers.push({ key: CALL_INFO, value: getCallInfoHeader([UID, 'regid'], spec.registrationId, domain, 'RegId') });

      if (spec.clientVersion)
        headers.push({ key: CALL_INFO, value: getCallInfoHeader([UID, 'clientversion'], spec.clientVersion, domain, 'ClientVer') });

      if (spec.language)
        headers.push({ key: CALL_INFO, value: getCallInfoHeader([UID, 'language'], spec.language, domain, 'Lang') });
    }

    if (isTest)
      headers.push({
        key: X_DEC112_TEST,
        value: X_DEC112_VALUE_TRUE,
      });

    if (isSilent)
      headers.push({
        key: X_DEC112_SILENT,
        value: X_DEC112_VALUE_TRUE,
      });

    if (message.binaries) {
      for (const bin of message.binaries) {
        const body = Base64.encode(String.fromCharCode.apply(null, new Uint8Array(bin.value) as unknown as number[]));

        common.multipart.add({
          headers: [
            { key: CONTENT_TYPE, value: bin.mimeType },
            // this is the only one that's currently supported
            { key: CONTENT_TRANSFER_ENCODING, value: 'base64' },
          ],
          body,
        });
      }
    }

    return common;
  }

  parseMessageFromEvent = (evt: NewMessageEvent): OmitStrict<MessageConfig, 'conversation'> => this.parseCommonMessageFromEvent(evt);

  // DEC112 overrides
  getMessageIdFromHeaders = (headers: string[]): string | undefined => regexHeaders(headers, getRegEx(getMessageIdHeaderValue));
  getMessageTypeFromHeaders = (headers: string[], multipart?: Multipart): number | undefined => {
    const msgType = regexHeaders(headers, getRegEx(getMessageTypeHeaderValue));

    if (msgType)
      return toEmergencyMessageType(parseInt(msgType), multipart);

    return;
  }
}<|MERGE_RESOLUTION|>--- conflicted
+++ resolved
@@ -1,11 +1,6 @@
 import { CALL_INFO, CONTENT_TRANSFER_ENCODING, CONTENT_TYPE } from '../constants/headers';
 import { X_DEC112_SILENT, X_DEC112_TEST, X_DEC112_VALUE_TRUE } from '../constants/headers/dec112';
 import { fromEmergencyMessageType, toEmergencyMessageType } from '../constants/message-types/dec112';
-<<<<<<< HEAD
-import { ConversationEndpointType } from '../models/conversation';
-import type { PidfLo } from 'pidf-lo'
-=======
->>>>>>> 89a2355e
 import { EmergencyMapper, getRegEx, regexHeaders } from './emergency';
 import { MessageParts, MessagePartsParams, Namespace, NamespaceSpecifics } from './interfaces';
 import { NewMessageEvent } from '../adapters';
@@ -63,11 +58,6 @@
   ) {
     super(_logger);
 
-<<<<<<< HEAD
-  getName = () => 'DEC112';
-  // DEC112 conversations can also be started with IN_CHAT messages by PSAP
-  supportsPsapStartMessage = (): boolean => false;
-=======
     this._dec112Specifics = this._specifics = specifics ?? new DEC112Specifics({});
   }
 
@@ -79,7 +69,6 @@
   isCompatible = (headers: string[]): boolean =>
     // checks if DEC112 callid header is present
     headers.some(h => getRegEx(getCallIdHeaderValue).test(h));
->>>>>>> 89a2355e
 
   getCallIdFromHeaders = (headers: string[]): string | undefined => regexHeaders(headers, getRegEx(getCallIdHeaderValue));
   
@@ -92,13 +81,6 @@
     isTest,
     isSilent,
     endpointType,
-<<<<<<< HEAD
-    text,
-    uris,
-    extraParts,
-    extraHeaders,
-=======
->>>>>>> 89a2355e
     replyToSipUri,
   }: MessagePartsParams): MessageParts => {
     const common = this.createCommonParts(
@@ -106,15 +88,6 @@
       targetUri,
       endpointType,
       replyToSipUri,
-<<<<<<< HEAD
-      text,
-      uris,
-      extraParts,
-      extraHeaders,
-      location,
-      vcard,
-=======
->>>>>>> 89a2355e
     );
 
     const dec112MessageType = fromEmergencyMessageType(message.type, {
@@ -123,12 +96,8 @@
       hasTextMessage: !!message.text,
     });
 
-<<<<<<< HEAD
-    extraHeaders = [
-=======
     const domain = this._dec112Specifics.getDomain();
     const headers = common.headers = [
->>>>>>> 89a2355e
       ...common.headers,
       { key: CALL_INFO, value: getCallIdHeaderValue(message.conversation.id, domain) },
       { key: CALL_INFO, value: getMessageIdHeaderValue(message.id.toString(), domain) },
