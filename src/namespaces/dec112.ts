<<<<<<< HEAD
import { IncomingMessage } from 'jssip/lib/SIPMessage';
=======
>>>>>>> 346da5e9
import { CALL_INFO, CONTENT_TRANSFER_ENCODING, CONTENT_TYPE } from '../constants/headers';
import { X_DEC112_TEST, X_DEC112_TEST_VALUE_TRUE } from '../constants/headers/dec112';
import { fromEmergencyMessageType, toEmergencyMessageType } from '../constants/message-types/dec112';
import { ConversationEndpointType } from '../models/conversation';
import type { PidfLo } from 'pidf-lo'
import { EmergencyMapper, getRegEx, regexHeaders } from './emergency';
import { MessageParts, MessagePartsParams, NamespacedConversation, NamespaceSpecifics } from './interfaces';
<<<<<<< HEAD
=======
import { NewMessageEvent } from '../models/sip-agent';
>>>>>>> 346da5e9
import { Base64 } from '../utils/base64';

const dec112Domain = 'service.dec112.at';
const getCallInfoHeader = (uri: string[], value: string, domain: string, type: string) =>
  `<urn:dec112:${uri.join(':')}:${value}:${domain}>; purpose=dec112-${type}`;

const getCallIdHeaderValue = (callId: string, domain: string) => getCallInfoHeader(['uid', 'callid'], callId, domain, 'CallId');
const getMessageIdHeaderValue = (messageId: string, domain: string) => getCallInfoHeader(['uid', 'msgid'], messageId, domain, 'MsgId');
const getMessageTypeHeaderValue = (messageType: string, domain: string) => getCallInfoHeader(['uid', 'msgtype'], messageType, domain, 'MsgType');

const getAnyHeaderValue = (value: string, domain: string) => getCallInfoHeader(['.+'], value, domain, '.+');

export class DEC112Specifics implements NamespaceSpecifics {
  constructor(
    /**
     * @deprecated
     * 
     * Registration identifier of registration API version 1
     */
    public deviceId?: string,
    /**
     * Registration identifier of registration API version 2
     */
    public registrationId?: string,
    /**
     * User device language (ISO639-1 two letter language code)
     */
    public langauge?: string,
    /**
     * Client version as SEMVER version code (version of application, where ng112-js is used in; e.g. `1.0.4`)
     */
    public clientVersion?: string,
  ) { }
  // TODO: support did
}

export class DEC112Mapper implements NamespacedConversation {
  constructor(
    public specifics?: DEC112Specifics
  ) { }

  getName = () => 'DEC112';
  // DEC112 allows starting a conversation by the client
  // ETSI standard only allows PSAP to finally start the conversation
  isStartConversationByClientAllowed = (): boolean => true;

  createMessageParts = ({
    conversationId,
    isTest,
    id,
    type,
    endpointType,
    text,
    uris,
    binaries,
    extraParts,
    replyToSipUri,
    location,
    vcard,
  }: MessagePartsParams): MessageParts => {
    const common = EmergencyMapper.createCommonParts(
      endpointType,
      replyToSipUri,
      text,
      uris,
      extraParts,
      location,
      vcard,
    );

    const dec112MessageType = fromEmergencyMessageType(type, {
      hasVCard: !!vcard,
      hasLocation: !!location,
      hasTextMessage: !!text,
    });

    const headers = common.headers = [
      ...common.headers,
      { key: CALL_INFO, value: getCallIdHeaderValue(conversationId, dec112Domain) },
      { key: CALL_INFO, value: getMessageIdHeaderValue(id.toString(), dec112Domain) },
      { key: CALL_INFO, value: getMessageTypeHeaderValue(dec112MessageType.toString(), dec112Domain) },
    ];

    if (endpointType === ConversationEndpointType.CLIENT) {
      const spec = this.specifics;

      if (spec?.deviceId)
        headers.push({ key: CALL_INFO, value: getCallInfoHeader(['uid', 'deviceid'], spec.deviceId, dec112Domain, 'DeviceId') });

      if (spec?.registrationId)
        headers.push({ key: CALL_INFO, value: getCallInfoHeader(['uid', 'regid'], spec.registrationId, dec112Domain, 'RegId') });

      if (spec?.clientVersion)
        headers.push({ key: CALL_INFO, value: getCallInfoHeader(['uid', 'clientversion'], spec.clientVersion, dec112Domain, 'ClientVer') });

      if (spec?.langauge)
        headers.push({ key: CALL_INFO, value: getCallInfoHeader(['uid', 'language'], spec.langauge, dec112Domain, 'Lang') });
    }

    if (isTest)
      headers.push({
        key: X_DEC112_TEST,
        value: X_DEC112_TEST_VALUE_TRUE,
      });

    if (binaries) {
      for (const bin of binaries) {
        const body = Base64.encode(String.fromCharCode.apply(null, new Uint8Array(bin.value) as unknown as number[]));

        common.multipart.add({
          headers: [
            { key: CONTENT_TYPE, value: bin.mimeType },
            // this is the only one that's currently supported
            { key: CONTENT_TRANSFER_ENCODING, value: 'base64' },
          ],
          body,
        });
      }
    }

    return common;
  }

  tryParsePidfLo = (value: string): PidfLo | undefined => EmergencyMapper.tryParsePidfLo(value);

  isCompatible = (headers: string[]): boolean =>
    // checks if at least one element satisfies DEC112 call info headers
    headers.some(h => getRegEx(getAnyHeaderValue).test(h));


  getCallIdFromHeaders = (headers: string[]): string | undefined => regexHeaders(headers, getRegEx(getCallIdHeaderValue));
  getMessageIdFromHeaders = (headers: string[]): string | undefined => regexHeaders(headers, getRegEx(getMessageIdHeaderValue));
  getDIDFromHeaders = (headers: string[]): string | undefined => EmergencyMapper.getDIDFromHeaders(headers);
  getIsTestFromHeaders = (message: NewMessageEvent): boolean => message.getHeader(X_DEC112_TEST) === X_DEC112_TEST_VALUE_TRUE;
  getMessageTypeFromHeaders = (headers: string[], messageText?: string): number | undefined => {
    const msgType = regexHeaders(headers, getRegEx(getMessageTypeHeaderValue));

    if (msgType)
      return toEmergencyMessageType(parseInt(msgType), messageText);

    return;
  }
}<|MERGE_RESOLUTION|>--- conflicted
+++ resolved
@@ -1,7 +1,3 @@
-<<<<<<< HEAD
-import { IncomingMessage } from 'jssip/lib/SIPMessage';
-=======
->>>>>>> 346da5e9
 import { CALL_INFO, CONTENT_TRANSFER_ENCODING, CONTENT_TYPE } from '../constants/headers';
 import { X_DEC112_TEST, X_DEC112_TEST_VALUE_TRUE } from '../constants/headers/dec112';
 import { fromEmergencyMessageType, toEmergencyMessageType } from '../constants/message-types/dec112';
@@ -9,10 +5,7 @@
 import type { PidfLo } from 'pidf-lo'
 import { EmergencyMapper, getRegEx, regexHeaders } from './emergency';
 import { MessageParts, MessagePartsParams, NamespacedConversation, NamespaceSpecifics } from './interfaces';
-<<<<<<< HEAD
-=======
 import { NewMessageEvent } from '../models/sip-agent';
->>>>>>> 346da5e9
 import { Base64 } from '../utils/base64';
 
 const dec112Domain = 'service.dec112.at';
