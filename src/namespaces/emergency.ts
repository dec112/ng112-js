import { getRandomString, Header } from '../utils';
import { XMLCompat } from 'pidf-lo';
import { PIDF_LO, TEXT_PLAIN, CALL_SUB, TEXT_URI_LIST, TEXT_HTML } from '../constants/content-types';
import { CALL_INFO, CONTENT_ID, CONTENT_TYPE, GEOLOCATION, GEOLOCATION_ROUTING, HISTORY_INFO, REPLY_TO } from '../constants/headers';
import { CRLF } from '../models/multipart';
import { VCARD_XML_NAMESPACE } from 'vcard-xml';
import { MessageParts, MessagePartsParams, Namespace, Mapper } from './interfaces'
import { NewMessageEvent } from '../adapters';
import { Message, MessageConfig, MessageState, nextUniqueRandomId } from '../models/message';
import { Multipart } from '../models/multipart';
import { EmergencyMessageType } from '../constants/message-types/emergency';
import { OmitStrict } from '../utils/ts-utils';
import { Logger } from '../models/logger';
import { NamespaceSpecifics } from '.';
import { EndpointType } from '../models/interfaces';
import { parseMessage } from '../utils/message-utils';

// we are quite generous when it comes to spaces
// so if there is a header incoming with more than one space, we still accept it
const allowSpacesInRegexString = (regexString: string) => regexString.replace(/\s+/g, '\\s*');

export const getRegEx = (templateFunction: (value: string, domain: string) => string) => {
  let regexString = templateFunction('([^:]+)', '[\\w\\d\\.-]+');

  return new RegExp(allowSpacesInRegexString(regexString));
};

export const regexHeaders = (headers: string[], regex: RegExp): string | undefined => {
  for (const header of headers) {
    const matches = regex.exec(header);

    if (!matches || matches.length <= 1)
      continue;

    return matches[1];
  }

  return;
}

const getCallInfoHeader = (uri: string[], value: string, domain: string, type: string) =>
  `<urn:emergency:${uri.join(':')}:${value}:${domain}>; purpose=EmergencyCallData.${type}`;

const getCallIdHeaderValue = (callId: string, domain: string) => getCallInfoHeader(['uid', 'callid'], callId, domain, 'CallId');
const getMessageIdHeaderValue = (messageId: string, domain: string) => getCallInfoHeader(['service', 'uid', 'msgid'], messageId, domain, 'MsgId');
const getMessageTypeHeaderValue = (messageType: string, domain: string) => getCallInfoHeader(['service', 'uid', 'msgtype'], messageType, domain, 'MsgType');
const getDIDHeaderValue = (did: string) => `<${did}>; purpose=EmergencyCallData.DID`;

const getAnyHeaderValue = (value: string, domain: string) => getCallInfoHeader(['.+'], value, domain, '.+');

export interface EmergencyConfig {
  /**
   * Domain that's used for different headers (Call-Info, Geolocation)
   */
  domain: string;
}

export class EmergencySpecifics implements NamespaceSpecifics {
  constructor(
    public config: EmergencyConfig
  ) { }

  getDomain = () => this.config.domain;
}

export class EmergencyMapper implements Mapper {
  protected _specifics: NamespaceSpecifics;

  constructor(
    private _logger: Logger,
    specifics?: NamespaceSpecifics,
  ) {
    this._specifics = specifics ?? new EmergencySpecifics({
      domain: 'dec112.at',
    });
  }

  getNamespace = () => Namespace.ETSI;
  // ETSI TS 103 698 specifies that a conversation has to be started by PSAP only
  // PSAP has to respond with a "START" message to finally start the conversation
  supportsPsapStartMessage = (): boolean => true;

  isCompatible = (headers: string[]): boolean =>
    // checks if at least one element satisfies ETSI call info headers
    headers.some(h => getRegEx(getAnyHeaderValue).test(h));

  getCallIdFromHeaders = (headers: string[]): string | undefined => regexHeaders(headers, getRegEx(getCallIdHeaderValue));
  // @ts-expect-error
  getIsTestFromEvent = (evt: NewMessageEvent): boolean => false; // TODO: reference ETSI TS 103 698, 6.1.2.10 "Test Call"
  // @ts-expect-error this functionality is currently only defined for DEC112 environments
  getIsSilentFromEvent = (evt: NewMessageEvent): boolean => false;

  protected createCommonParts = (
    message: Message,
    targetUri: string,
    endpointType: EndpointType,
    replyToSipUri: string,
<<<<<<< HEAD
    text?: string,
    uris?: string[],
    extraParts?: MultipartPart[],
    extraHeaders: Header[] = [],
    location?: PidfLo,
    vcard?: VCard,
  ): MessageParts => {

    extraHeaders = [
      // allow for user custom headers
      ...extraHeaders,
=======
  ): MessageParts => {

    let headers: Header[] = [];

    // only add History-Info header if we have a real SIP-URI
    // we may not add it if it is a URN
    if (targetUri.indexOf('sip') === 0) {
>>>>>>> 89a2355e
      // enables tracing back the origin and routing history of the call
      // according to ETSI TS 103 698 -> 6.1.2.6
      headers.push({ key: HISTORY_INFO, value: `<${targetUri}>;index=1` })
    }

    const multipart = message.multipart;

    if (endpointType === EndpointType.PSAP) {
      headers.push({ key: REPLY_TO, value: replyToSipUri })
    }

    if (message.uris) {
      multipart.add({
        headers: [{ key: CONTENT_TYPE, value: TEXT_URI_LIST }],
        body: message.uris.join(CRLF),
      })
    }

    if (message.location) {
      const locationContentId = `${getRandomString(12)}@${this._specifics.getDomain()}`;

      headers = headers.concat([
        { key: GEOLOCATION_ROUTING, value: 'yes' },
        { key: GEOLOCATION, value: `<cid:${locationContentId}>` },
      ]);

      multipart.add({
        headers: [
          { key: CONTENT_TYPE, value: PIDF_LO },
          { key: CONTENT_ID, value: `<${locationContentId}>` },
        ],
        body: message.location.toXMLString(),
      });
    }

    if (message.vcard) {
      const doc = XMLCompat.createDocument();

      const infoPrefix = 'sub';
      const vcardPrefix = 'xc';

      const root = doc.createElement(`${infoPrefix}:EmergencyCallData.SubscriberInfo`);
      root.setAttribute(`xmlns:${infoPrefix}`, 'urn:ietf:params:xml:ns:EmergencyCallData:SubscriberInfo');
      root.setAttribute(`xmlns:${vcardPrefix}`, VCARD_XML_NAMESPACE);

      const data = doc.createElement(`${infoPrefix}:SubscriberData`);
      const vcards = doc.createElement(`${vcardPrefix}:vcards`);

      const vcardNode = message.vcard.toXML(vcardPrefix).firstChild;

      if (vcardNode) {
        vcards.appendChild(vcardNode);
        data.appendChild(vcards);
        root.appendChild(data);
        doc.appendChild(root);

        multipart.add({
          headers: [
            { key: CONTENT_TYPE, value: CALL_SUB },
          ],
          body: XMLCompat.toXMLString(doc),
        });
      }
    }

    if (message.text) {
      multipart.add({
        headers: [{ key: CONTENT_TYPE, value: TEXT_PLAIN }],
        body: message.text,
      });
    }

    if (message.html) {
      multipart.add({
        headers: [{ key: CONTENT_TYPE, value: TEXT_HTML }],
        body: message.html,
      });
    }

    // TODO: what if, at this point, no parts have been added? So basically an empty multipart object
    // what should we do? Sending an empty object seems strange, but maybe it's perfectly fine
    // That's something that should be investigated

    return {
      headers,
      multipart,
    };
  }

<<<<<<< HEAD
  getName = () => 'ETSI';
  // ETSI TS 103 698 specifies that a conversation has to be started by PSAP only
  // PSAP has to respond with a "START" message to finally start the conversation
  supportsPsapStartMessage = (): boolean => true;
=======
  protected parseCommonMessageFromEvent = (evt: NewMessageEvent): OmitStrict<MessageConfig, 'conversation'> => {
    const req = evt.request;
    const { body, origin } = req;
    const contentType = req.getHeader(CONTENT_TYPE);
    let message: Partial<MessageConfig> = parseMessage({}, body, contentType);

    const callInfoHeaders = req.getHeaders(CALL_INFO);

    let type = this.getMessageTypeFromHeaders(callInfoHeaders, message.multipart);
    if (!type) {
      this._logger.warn('Could not find message type. Will treat it as IN_CHAT message.');
      type = EmergencyMessageType.IN_CHAT;
    }

    let id = this.getMessageIdFromHeaders(callInfoHeaders);
    if (!id) {
      this._logger.warn('Could not find message id. Will use our internally created unique id instead.');
      id = nextUniqueRandomId();
    }

    return {
      ...message,
      id,
      origin,
      dateTime: new Date(),
      type,
      state: MessageState.SUCCESS,
      promise: Promise.resolve(),
      did: this.getDIDFromHeaders(callInfoHeaders),
      // attach raw SIP event to message
      event: evt,
    };
  }
>>>>>>> 89a2355e

  createSipParts = ({
    message,
    targetUri,
    isTest,
    endpointType,
<<<<<<< HEAD
    text,
    uris,
    extraParts,
    extraHeaders,
=======
>>>>>>> 89a2355e
    replyToSipUri,
  }: MessagePartsParams): MessageParts => {
    const parts = this.createCommonParts(
      message,
      targetUri,
      endpointType,
      replyToSipUri,
<<<<<<< HEAD
      text,
      uris,
      extraParts,
      extraHeaders,
      location,
      vcard,
    );

    extraHeaders = [
      { key: CALL_INFO, value: getCallIdHeaderValue(conversationId, 'dec112.at') },
      { key: CALL_INFO, value: getMessageIdHeaderValue(id.toString(), 'service.dec112.at') },
      { key: CALL_INFO, value: getMessageTypeHeaderValue(type.toString(), 'service.dec112.at') },
      ...common.headers,
=======
    );

    const domain = this._specifics.getDomain();
    const headers = parts.headers = [
      ...parts.headers,
      { key: CALL_INFO, value: getCallIdHeaderValue(message.conversation.id, domain) },
      { key: CALL_INFO, value: getMessageIdHeaderValue(message.id.toString(), domain) },
      { key: CALL_INFO, value: getMessageTypeHeaderValue(message.type.toString(), domain) },
>>>>>>> 89a2355e
    ];

    if (message.did)
      headers.push({
        key: CALL_INFO,
        value: getDIDHeaderValue(message.did),
      });

    // TODO: Implement sending binaries

    if (
      endpointType === EndpointType.CLIENT &&
      isTest
    ) {
      // TODO: if target is a URN, append ".test" here
      // reference ETSI TS 103 698, 6.1.2.10 "Test Call"
    }

    return parts;
  }

  parseMessageFromEvent = (evt: NewMessageEvent): OmitStrict<MessageConfig, 'conversation'> => this.parseCommonMessageFromEvent(evt);

  getMessageIdFromHeaders = (headers: string[]): string | undefined => regexHeaders(headers, getRegEx(getMessageIdHeaderValue));
  getDIDFromHeaders = (headers: string[]): string | undefined => regexHeaders(headers, new RegExp(allowSpacesInRegexString(getDIDHeaderValue('(.*)'))));

  // we have to specify this additional (in this case unnecessary) parameter
  // as DEC112 mapper needs it
  getMessageTypeFromHeaders = (headers: string[], _?: Multipart): number | undefined => {
    const msgType = regexHeaders(headers, getRegEx(getMessageTypeHeaderValue));

    if (msgType)
      return parseInt(msgType);

    return;
  }
}<|MERGE_RESOLUTION|>--- conflicted
+++ resolved
@@ -95,19 +95,6 @@
     targetUri: string,
     endpointType: EndpointType,
     replyToSipUri: string,
-<<<<<<< HEAD
-    text?: string,
-    uris?: string[],
-    extraParts?: MultipartPart[],
-    extraHeaders: Header[] = [],
-    location?: PidfLo,
-    vcard?: VCard,
-  ): MessageParts => {
-
-    extraHeaders = [
-      // allow for user custom headers
-      ...extraHeaders,
-=======
   ): MessageParts => {
 
     let headers: Header[] = [];
@@ -115,7 +102,6 @@
     // only add History-Info header if we have a real SIP-URI
     // we may not add it if it is a URN
     if (targetUri.indexOf('sip') === 0) {
->>>>>>> 89a2355e
       // enables tracing back the origin and routing history of the call
       // according to ETSI TS 103 698 -> 6.1.2.6
       headers.push({ key: HISTORY_INFO, value: `<${targetUri}>;index=1` })
@@ -205,12 +191,6 @@
     };
   }
 
-<<<<<<< HEAD
-  getName = () => 'ETSI';
-  // ETSI TS 103 698 specifies that a conversation has to be started by PSAP only
-  // PSAP has to respond with a "START" message to finally start the conversation
-  supportsPsapStartMessage = (): boolean => true;
-=======
   protected parseCommonMessageFromEvent = (evt: NewMessageEvent): OmitStrict<MessageConfig, 'conversation'> => {
     const req = evt.request;
     const { body, origin } = req;
@@ -244,20 +224,12 @@
       event: evt,
     };
   }
->>>>>>> 89a2355e
 
   createSipParts = ({
     message,
     targetUri,
     isTest,
     endpointType,
-<<<<<<< HEAD
-    text,
-    uris,
-    extraParts,
-    extraHeaders,
-=======
->>>>>>> 89a2355e
     replyToSipUri,
   }: MessagePartsParams): MessageParts => {
     const parts = this.createCommonParts(
@@ -265,21 +237,6 @@
       targetUri,
       endpointType,
       replyToSipUri,
-<<<<<<< HEAD
-      text,
-      uris,
-      extraParts,
-      extraHeaders,
-      location,
-      vcard,
-    );
-
-    extraHeaders = [
-      { key: CALL_INFO, value: getCallIdHeaderValue(conversationId, 'dec112.at') },
-      { key: CALL_INFO, value: getMessageIdHeaderValue(id.toString(), 'service.dec112.at') },
-      { key: CALL_INFO, value: getMessageTypeHeaderValue(type.toString(), 'service.dec112.at') },
-      ...common.headers,
-=======
     );
 
     const domain = this._specifics.getDomain();
@@ -288,7 +245,6 @@
       { key: CALL_INFO, value: getCallIdHeaderValue(message.conversation.id, domain) },
       { key: CALL_INFO, value: getMessageIdHeaderValue(message.id.toString(), domain) },
       { key: CALL_INFO, value: getMessageTypeHeaderValue(message.type.toString(), domain) },
->>>>>>> 89a2355e
     ];
 
     if (message.did)
