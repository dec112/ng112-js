--- conflicted
+++ resolved
@@ -44,12 +44,6 @@
 } from './models/interfaces';
 
 export {
-<<<<<<< HEAD
-  Header,
-} from './utils';
-
-export {
-=======
   DEC112Specifics,
   EmergencySpecifics,
   Mapper,
@@ -59,7 +53,6 @@
 
 export {
   Logger,
->>>>>>> 89a2355e
   LogLevel,
 } from './models/logger';
 
