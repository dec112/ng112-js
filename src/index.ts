import { getPackageInfo } from './utils/package-utils';
export const version = getPackageInfo().version;

export {
  Agent,
  AgentConfiguration,
<<<<<<< HEAD
  AgentMode,
=======
  AgentState,
>>>>>>> 7616f30e
} from './models/agent';

export {
  Message,
  MessageState,
  Origin,
} from './models/message';

export {
  VCard,
  Gender,
} from './models/vcard';

export {
  EmergencyMessageType,
} from './constants/message-types/emergency';

export {
  Conversation,
  ConversationState,
  SendMessageObject,
  StateObject,
} from './models/conversation';

export {
  DEC112Specifics,
} from './namespaces';

export {
  MessageFailedEvent,
} from './models/interfaces';

import PidfLoCompat from './compatibility/pidf-lo';

const {
  Circle,
  Device,
  LocationMethod,
  Person,
  PidfLo,
  Point,
  Tuple,
} = PidfLoCompat;

export {
  Circle,
  Device,
  LocationMethod,
  Person,
  PidfLo,
  Point,
  Tuple,
};

// this is only a typescript interface
// therefore we directly export it from the pidf-lo module
export {
  SimpleLocation,
} from 'pidf-lo';<|MERGE_RESOLUTION|>--- conflicted
+++ resolved
@@ -4,11 +4,8 @@
 export {
   Agent,
   AgentConfiguration,
-<<<<<<< HEAD
   AgentMode,
-=======
   AgentState,
->>>>>>> 7616f30e
 } from './models/agent';
 
 export {
