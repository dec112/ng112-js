<<<<<<< HEAD
import { nextUniqueId, nextUniqueRandomId } from "./message";

describe('Message capabilities', () => {
=======
import { CONTENT_TYPE, Message, MessageState, Multipart, MultipartPart, Origin } from "..";
import { TEXT_HTML, TEXT_PLAIN } from "../constants/content-types";
import { nextUniqueId, nextUniqueRandomId } from "./message";

describe('Message utilities', () => {
>>>>>>> 89a2355e
  it('should provide a unique sequence', () => {
    expect(nextUniqueId()).toBe(0);
    expect(nextUniqueId()).toBe(1);
    expect(nextUniqueId()).toBe(2);
  });

  it('should provide a unique sequence containing randomization', () => {
    const uniqueId = nextUniqueRandomId();
    expect(uniqueId.length).toBeGreaterThan(20);
<<<<<<< HEAD
    expect(uniqueId.substr(-1)).toBe('3');
  });
})
=======
    expect(uniqueId.substring(uniqueId.length - 1)).toBe('3');
  });
});

const getMultipart = (contentType: string, body: string): MultipartPart => {
  return {
    headers: [
      { key: CONTENT_TYPE, value: contentType },
    ],
    body,
  };
}

const mp = new Multipart();
mp.addAll([
  getMultipart(TEXT_PLAIN, 'Plain 1\nPlain 2\n'),
  getMultipart(TEXT_HTML, '<b>HTML 1</b>'),
  getMultipart(TEXT_HTML, '<i>HTML 2</i>'),
  getMultipart(TEXT_PLAIN, 'Plain 3'),
])

describe('Message Class', () => {
  it('should handle convenience properties', () => {
    const m = new Message({
      // @ts-expect-error don't pass conversation here as it is not needed for unit tests
      conversation: undefined,
      origin: Origin.LOCAL,
      promise: Promise.resolve(),
      state: MessageState.PENDING,
      multipart: mp,
    });

    expect(m.text).toBe('Plain 1\nPlain 2\n\nPlain 3');
    expect(m.html).toBe('<b>HTML 1</b>\n<i>HTML 2</i>');
  });
});
>>>>>>> 89a2355e
<|MERGE_RESOLUTION|>--- conflicted
+++ resolved
@@ -1,14 +1,8 @@
-<<<<<<< HEAD
-import { nextUniqueId, nextUniqueRandomId } from "./message";
-
-describe('Message capabilities', () => {
-=======
 import { CONTENT_TYPE, Message, MessageState, Multipart, MultipartPart, Origin } from "..";
 import { TEXT_HTML, TEXT_PLAIN } from "../constants/content-types";
 import { nextUniqueId, nextUniqueRandomId } from "./message";
 
 describe('Message utilities', () => {
->>>>>>> 89a2355e
   it('should provide a unique sequence', () => {
     expect(nextUniqueId()).toBe(0);
     expect(nextUniqueId()).toBe(1);
@@ -18,11 +12,6 @@
   it('should provide a unique sequence containing randomization', () => {
     const uniqueId = nextUniqueRandomId();
     expect(uniqueId.length).toBeGreaterThan(20);
-<<<<<<< HEAD
-    expect(uniqueId.substr(-1)).toBe('3');
-  });
-})
-=======
     expect(uniqueId.substring(uniqueId.length - 1)).toBe('3');
   });
 });
@@ -58,5 +47,4 @@
     expect(m.text).toBe('Plain 1\nPlain 2\n\nPlain 3');
     expect(m.html).toBe('<b>HTML 1</b>\n<i>HTML 2</i>');
   });
-});
->>>>>>> 89a2355e
+});