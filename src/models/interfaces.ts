import { StateObject } from "./conversation";
import { MessageFailedEvent as jssipMessageFailedEvent } from "jssip/lib/Message";

export enum EndpointType {
  CLIENT = 'client',
  PSAP = 'psap',
}
export interface ConversationConfiguration {
  /**
   * Defines the conversation as a test call \
   * PSAPs *MUST* consider this hint and act accordingly \
   * Currently only supported in DEC112 environments
   */
  isTest?: boolean,
  /**
   * Defines the conversation as a silent emergency call \
   * Currently only supported in DEC112 environments
   */
  isSilent?: boolean,
  /**
   * A unique conversation id\
   * according to spec, 30 characters is the longest allowed string
   */
  id?: string,
  /**
   * Initial state of this conversation
   * Can be used to restore a conversation from storage, if client or PSAP was suspended
   */
  state?: StateObject,
  /**
<<<<<<< HEAD
=======
   * Specifies the endpoint type for this conversation
   */
  endpointType?: EndpointType,
  /**
>>>>>>> 89a2355e
   * Specifies the first message id that should be used in this conversation
   * Can be used to restore a conversation from storage, if client or PSAP was suspended
   * to continue with the last + 1 message id that was sent
   */
  messageId?: number,
<<<<<<< HEAD
}

export type MessageFailedEvent = jssipMessageFailedEvent;
=======
  /**
   * The user's well known identity. \
   * This property will override the agent's default display name. \
   * \
   * Examples:
   *   * the user's name (Alice)
   *   * the user's telephone number (+43664123456789)
   *   * an arbitrary identification of the user (Anonymous)
   */
  displayName?: string,
}

export interface DequeueRegistration {
  /**
   * HTTP Endpoint where to register at
   */
  endpoint: string;
  /**
   * SIP URI of queue to register on 
   */
  uri: string;
  /**
   * Requested time in seconds this registration will expire
   */
  expires: number;
  /**
   * Integer from 1 - 5 indicating queuing preference. 5 indicating highest preference
   */
  preference: number;
}

export interface DequeueRegistrationRequest {
  /**
   * SIP URI of queue to register on
   */
  queueUri: string;
  /**
   * SIP URI of dequeuer (where to send calls)
   */
  dequeuerUri: string;
  /**
   * Requested time in seconds this registration will expire 
   */
  expirationTime: number;
  /**
   * Integer from 1 - 5 indicating queuing preference. 5 indicating highest preference
   */
  dequeuePreference?: number;
}

export interface DequeueRegistrationResponse {
  /**
   * Time in seconds this registration will expire
   */
  expirationTime: number;
}

export type QueueState = 'active' | 'inactive' | 'disabled';

export interface QueueStateNotification {
  /**
   * SIP URI of queue 
   */
  queueUri: string;
  /**
   * Integer indicating current number of calls on the queue 
   */
  queueLength: number;
  /**
   * Integer indicating maximum length of queue 
   */
  queueMaxLength: number;
  /**
   * Enumeration of current queue state (e.g. Active/Inactive/Disabled) 
   */
  state: QueueState;
}

export interface Subscriber {
  sipUri: string,
}

/**
 * Inform listeners of a given service about a change
 */
export type ListenerNotifier = () => void;
>>>>>>> 89a2355e
<|MERGE_RESOLUTION|>--- conflicted
+++ resolved
@@ -1,5 +1,4 @@
 import { StateObject } from "./conversation";
-import { MessageFailedEvent as jssipMessageFailedEvent } from "jssip/lib/Message";
 
 export enum EndpointType {
   CLIENT = 'client',
@@ -28,23 +27,15 @@
    */
   state?: StateObject,
   /**
-<<<<<<< HEAD
-=======
    * Specifies the endpoint type for this conversation
    */
   endpointType?: EndpointType,
   /**
->>>>>>> 89a2355e
    * Specifies the first message id that should be used in this conversation
    * Can be used to restore a conversation from storage, if client or PSAP was suspended
    * to continue with the last + 1 message id that was sent
    */
   messageId?: number,
-<<<<<<< HEAD
-}
-
-export type MessageFailedEvent = jssipMessageFailedEvent;
-=======
   /**
    * The user's well known identity. \
    * This property will override the agent's default display name. \
@@ -130,5 +121,4 @@
 /**
  * Inform listeners of a given service about a change
  */
-export type ListenerNotifier = () => void;
->>>>>>> 89a2355e
+export type ListenerNotifier = () => void;