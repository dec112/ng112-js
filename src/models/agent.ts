--- conflicted
+++ resolved
@@ -95,37 +95,19 @@
     const {
       domain,
       user,
-      debug = LogLevel.NONE,
       namespaceSpecifics,
       customSipHeaders,
     } = config;
 
+    let {
+      debug = LogLevel.NONE,
+    } = config;
+
     const originSipUri = customSipHeaders?.from ?
       CustomSipHeader.resolve(customSipHeaders.from) :
       `sip:${user ? `${user}@` : ''}${domain}`;
 
-<<<<<<< HEAD
-    const debugFunction = typeof debug === 'function' ? debug : undefined;
-    // TypeScript does not get that this is already type safe
-    // It says we should do the typecheck another time, but this is not necessary
-    // @ts-expect-error
-    this._logger = new Logger(debugFunction ? LogLevel.ALL : debug, debugFunction);
-=======
-    this._agent = new UA({
-      sockets: [
-        getSocketInterface(endpoint),
-      ],
-      uri: originSipUri,
-      authorization_user: user,
-      realm: domain,
-      password,
-      display_name: displayName,
-      register: true,
-      user_agent: USER_AGENT,
-    });
-
     let debugFunction: ((level: number, ...values: any[]) => unknown) | undefined = undefined;
-
     if (debug === true)
       debug = LogLevel.ALL;
     else if (typeof debug === 'function') {
@@ -136,7 +118,6 @@
       debug = LogLevel.NONE;
 
     this._logger = new Logger(debug, debugFunction);
->>>>>>> 12269648
 
     this._store = new Store(
       originSipUri,
