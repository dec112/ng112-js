import { CALL_INFO } from '../constants/headers';
import { DEC112Mapper, DEC112Specifics } from '../namespaces/dec112';
import { EmergencyMapper } from '../namespaces/emergency';
import { Namespace, Mapper, NamespaceSpecifics } from '../namespaces/interfaces';
import { Conversation, ConversationState, StateObject } from './conversation';
import { ConversationConfiguration, DequeueRegistration, DequeueRegistrationRequest, DequeueRegistrationResponse, ListenerNotifier, QueueState, QueueStateNotification, Subscriber } from './interfaces';
import { CustomSipHeaders, Store, AgentMode } from './store';
import { VCard } from 'vcard-xml';
import { PidfLo, SimpleLocation } from 'pidf-lo';
import { CustomSipHeader } from './custom-sip-header';
<<<<<<< HEAD
import { USER_AGENT } from '../constants';
import { Logger, LogLevel } from './logger';
import { timedoutPromise } from '../utils';
import { IncomingMessageEvent, OutgoingMessageEvent, UAConfiguration } from 'jssip/lib/UA';
=======
import { Logger } from './logger';
import { NewMessageEvent, Origin, SipAdapter, SipAdapterConfig } from '../adapters';
import { getPackageInfo, getPidfLo, timedoutPromise } from '../utils';
import { SipResponseOptions } from '../adapters/sip-adapter';
import { BAD_REQUEST, NOT_FOUND } from '../constants/status-codes';
import { HttpAdapter } from './http-adapter';
import { EndpointType, SendMessageObject } from '..';

/**
 * This interface is used for deferred execution of any conversation listeners
 * It is important for PSAPs to not immediately notify conversation listeners and only do this
 * after the first message has also been processed
 */
export interface CreateConversationObject {
  conversation: Conversation,
  notifyListeners: ListenerNotifier,
}

// TODO: We need a callback that is called for every change in a conversation
// if recovery-related data has changed
// maybe we can even provide a small object with all data 
// that is needed for restoring a converstion

export type DisposeObject = {
  /**
   * Timeout for all actions done before disposing the agent in milliseconds. \
   * Grace period also applies to unregistering and disconnecting the agent.
   * 
   * If there are still open calls and `closeOpenCalls` was set to `true` \
   * this grace period applies to each call closure.
   */
  gracePeriod?: number,
  /**
   * Whether open conversations should be automatically stopped or not.
   */
  stopOpenConversations?: boolean,
  /**
   * Message options for the last message that's sent for conversations that are still open. \
   * Only works in conjunction with `stopOpenConversations`.
   */
  sendMessageObject?: SendMessageObject,
}

export interface DebugConfig {
  /**
   * Defines debug handling for log messages that are created within ng112-js.
   * 
   * If set to `true`, verbose log messages will be printed to the console \
   * If set to a `LogLevel` bitmask, specified log messages will be printed to the console \
   * If set to a callback, this callback will be called for each debug statement
   */
  default?: boolean | number | ((level: number, ...values: any[]) => unknown),
  /**
   * Defines debug handling for log messages that are created by the SIP adapter. \
   * Note that some SIP adapters may not or only partially support logging or a custom callback function!
   * 
   * If set to `true`, verbose log messages will be printed to the console \
   * If set to a `LogLevel` bitmask, specified log messages will be printed to the console \
   * If set to a callback, this callback will be called for each debug statement
   */
  sipAdapter?: boolean | number | ((level: number, ...values: any[]) => unknown),
}
>>>>>>> 89a2355e

export interface AgentConfiguration {
  /**
   * A factory that delivers an abstraction of a SIP library that will be used for sending messages
   */
  sipAdapterFactory: (config: SipAdapterConfig) => SipAdapter,
  /**
   * The websocket endpoint of the SIP proxy the agent should connect to
   */
  endpoint: string,
  /**
   * The domain used as realm in SIP
   */
  domain: string,
  /**
   * The user's identity for connecting to the SIP proxy
   */
  user: string,
  /**
   * The user's password for connecting to the SIP proxy
   */
  password: string,
  /**
   * User agent string that will be appended to ng112-js' default user agent string
   * 
   * @example at.dec112.app.emergency/1.1.3
   * @example your-application/1.2.3 some-framework/2.5.3
   */
  userAgent: string,
  /**
   * The user's well known identity. \
   * Providing a display name is HIGHLY RECOMMENDED! \
   * Examples:
   *   * the user's name (Alice)
   *   * the user's telephone number (+43664123456789)
   *   * an arbitrary identification of the user (Anonymous)
   */
  displayName?: string,
  /**
   * Defines debug handling. \
   * If `debug` is `undefined`, logging will be disabled.
   */
  debug?: DebugConfig,
  /**
   * Configuration object for cross compatibility between ETSI and DEC112 environments.\
   * Currently, only {@link DEC112Specifics | DEC112Specifics} is supported.\
   * ETSI environments don't need a special configuration object
   */
  namespaceSpecifics?: NamespaceSpecifics,
  /**
   * Object for customizing SIP headers
   */
  customSipHeaders?: CustomSipHeaders,
  /**
<<<<<<< HEAD
   * Additional parameters to pass to the JsSIP user agent
   */
  userAgentConfig?: Partial<UAConfiguration>,
=======
   * Specifies what kind of endpoint the agent should represent
   */
  endpointType?: EndpointType,
>>>>>>> 89a2355e
}

export enum AgentState {
  CONNECTING = 'connecting',
  CONNECTED = 'connected',
  DISCONNECTED = 'disconnected',
  REGISTERED = 'registered',
  UNREGISTERED = 'unregistered',
  REGISTRATION_FAILED = 'registrationFailed',
}

const rejectIfDefined = async (evt: NewMessageEvent, options?: SipResponseOptions) => {
  if (evt.reject)
    await evt.reject(options);
}

/**
 * Main instance for establishing connection with an ETSI/DEC112 infrastructure
 */
export class Agent {
  private _agent: SipAdapter;
  private _stateListeners: Set<(state: AgentState) => void> = new Set();

  /**
   * Returns the agent's current state
   */
  public get state() { return this._state; }
  // Agent is disconnected by default
  private _state = AgentState.DISCONNECTED;

  private readonly _mapper: {
    default: Mapper,
    etsi: EmergencyMapper,
    dec112: DEC112Mapper,
  };

  private _store: Store;
  private _logger: Logger;

  private _conversationListeners: Set<(conversation: Conversation, event?: NewMessageEvent) => void> = new Set();

  /**
   * Specifies what kind of endpoint the agent should represent
   */
  public endpointType?: EndpointType;

  /**
   * Creates a new instance of an agent for communication with an ETSI/DEC112 infrastructure
   */
<<<<<<< HEAD
  constructor({
    endpoint,
    domain,
    user,
    password,
    displayName,
    debug = LogLevel.NONE,
    namespaceSpecifics,
    customSipHeaders,
    userAgentConfig = {},
  }: AgentConfiguration) {
=======
  constructor(config: AgentConfiguration) {
    const {
      domain,
      user,
      namespaceSpecifics,
      customSipHeaders,
      debug,
      userAgent,
      endpointType,
    } = config;

    this.endpointType = endpointType;

>>>>>>> 89a2355e
    const originSipUri = customSipHeaders?.from ?
      CustomSipHeader.resolve(customSipHeaders.from) :
      `sip:${user ? `${user}@` : ''}${domain}`;

<<<<<<< HEAD
    this._agent = new UA({
      sockets: [
        getSocketInterface(endpoint),
      ],
      uri: originSipUri,
      authorization_user: user,
      realm: domain,
      password,
      display_name: displayName,
      register: true,

      ...userAgentConfig,

      // user agent must not be overwritten directly
      user_agent: USER_AGENT + (userAgentConfig.user_agent ? ` ${userAgentConfig.user_agent}` : ''),
    });

    let debugFunction: ((level: number, ...values: any[]) => unknown) | undefined = undefined;

    if (debug === true)
      debug = LogLevel.ALL;
    else if (typeof debug === 'function') {
      debugFunction = debug;
      debug = LogLevel.ALL;
    }
    else if (!debug)
      debug = LogLevel.NONE;

    this._logger = new Logger(debug, debugFunction);
=======
    this._logger = Logger.getFromConfig(debug?.default);
>>>>>>> 89a2355e

    this._store = new Store(
      originSipUri,
      this._logger,
      customSipHeaders,
    );

    const packageInfo = getPackageInfo();
    let _userAgent = `${packageInfo.name}/${packageInfo.version}`;
    if (userAgent)
      _userAgent += ` ${userAgent}`;

    this._agent = config.sipAdapterFactory({
      ...config,
      originSipUri,
      logger: Logger.getFromConfig(debug?.sipAdapter),
      userAgent: _userAgent,
    });

    const hasDEC112Specifics = namespaceSpecifics instanceof DEC112Specifics;

    // we have to use a type hint here, as typescript does not realize that `namepspaceSpecifics` is already type-safe
    const dec112 = new DEC112Mapper(this._logger, hasDEC112Specifics ? namespaceSpecifics as DEC112Specifics : undefined);
    const etsi = new EmergencyMapper(this._logger, namespaceSpecifics);

    this._mapper = {
      default: hasDEC112Specifics ? dec112 : etsi,
      etsi,
      dec112,
    }
  }

<<<<<<< HEAD
  private _handleMessageEvent = (evt: IncomingMessageEvent | OutgoingMessageEvent) => {
    const { request } = evt;
=======
  private _handleMessageEvent = (evt: NewMessageEvent) => {
    const req = evt.request;
>>>>>>> 89a2355e

    const callInfoHeaders = req.getHeaders(CALL_INFO);
    let mapper: Mapper;

    if (this._mapper.dec112.isCompatible(callInfoHeaders))
      mapper = this._mapper.dec112;
    else if (this._mapper.etsi.isCompatible(callInfoHeaders))
      mapper = this._mapper.etsi;
    else {
      this._logger.warn('Incoming message is not compatible to DEC112 or ETSI standards and will therefore be rejected.');
      rejectIfDefined(evt, {
        reasonPhrase: `Bad Request: Message incompatible`,
        statusCode: BAD_REQUEST,
      });

      return;
    }

    const conversationId = mapper.getCallIdFromHeaders(req.getHeaders(CALL_INFO));

    if (conversationId) {
      let conversation = this.conversations.find(x => x.id == conversationId);
      let ccObject: CreateConversationObject | undefined = undefined;

      if (
        !conversation &&
        // we only want to start new conversations if there are active listeners.
        // otherwise it does not make sense.
        // e.g. this should prevent a mobile device from receiving incoming conversations.
        this._conversationListeners.size > 0 &&
        // only create a new conversation if it is a message sent by remote
        // opening a new conversation by a locally sent message does not make sense
        evt.request.origin === Origin.REMOTE
      ) {
        ccObject = this.createConversation(evt, undefined, mapper);
        conversation = ccObject.conversation;
      }

      if (conversation) {
        const messageNotifier = conversation.handleMessageEvent(evt);

        // TODO: add a unit test to verify that once PSAPs are notified about a new converstion
        // also the first message has already been processed and is included in the conversation object
        // TODO: also verify that the message listener is never called before the conversation listener

        // notify conversation listeners BEFORE notifying message listeners
        if (ccObject)
          ccObject.notifyListeners();

        // notifying message listeners
        messageNotifier();
      }
      else {
        this._logger.warn('Rejected incoming message. No corresponding conversation found and no active conversation listeners listening. Is something wrong with the setup?', evt);
        rejectIfDefined(evt, {
          reasonPhrase: `Not Found: Conversation not found`,
          statusCode: NOT_FOUND,
        });
      }
    }
    else {
      this._logger.warn('Can not process message due to missing conversation id.');
      rejectIfDefined(evt, {
        reasonPhrase: `Bad Request: CallId not present`,
        statusCode: BAD_REQUEST,
      });
    }
  }

  /**
   * Initializes the agent's internals sends a `REGISTER` to the SIP-Proxy
   * This has to be called before any other interaction with the library
   * If registration fails, promise will be rejected
   * 
   * Note: ng112-js handles network issues on its own \
   * so there is no need to re-initialize ng112-js
   */
  initialize = async (): Promise<Agent> => {
    const newState = (newState: AgentState) => {
      this._logger.log(newState);
      this._state = newState;
      this._notifyStateListeners(newState);
    }

    const del = this._agent.delegate;

    del.onConnect(() => newState(AgentState.CONNECTED));
    del.onConnecting(() => newState(AgentState.CONNECTING));
    del.onDisconnect(() => newState(AgentState.DISCONNECTED));
    del.onRegister(() => newState(AgentState.REGISTERED));
    del.onUnregister(() => newState(AgentState.UNREGISTERED));
    del.onRegistrationFail(() => newState(AgentState.REGISTRATION_FAILED));

    del.onNewMessage(this._handleMessageEvent);

    // @experimental
    if (del.onSubscribe)
      del.onSubscribe(this._handleSubscribeEvent);

    await this._agent.start();
    await this._agent.register();

    return this;
  }

  /**
   * Internal dispose function of the agent
   */
  private _dispose = async (): Promise<void> => {
    await this._agent.unregister();
    await this._agent.stop();
  }

  /**
   * Unregisteres from the ESRP and disposes the SIP agent. \
   * Closes open calls, if there are any. \
   * This function has to be called before exiting the application.
   */
  dispose = async (disposeObject?: DisposeObject): Promise<void> => {
    const {
      gracePeriod = 10000,
      sendMessageObject,
      stopOpenConversations = false,
    } = disposeObject ?? {};

    if (stopOpenConversations) {
      const openConversations = this.conversations.filter(x =>
        x.state.value !== ConversationState.STOPPED &&
        x.state.value !== ConversationState.ERROR
      );

      if (openConversations.length > 0) {
        this._logger.log(`Stopping ${openConversations.length} open call(s) on agent dispose.`)

        if (sendMessageObject)
          this._logger.log(`Using object for stopping calls: ${JSON.stringify(sendMessageObject)}`);
      }

      for (const c of openConversations) {
        try {
          await timedoutPromise(c.stop(sendMessageObject).promise, gracePeriod);
        } catch {
          this._logger.error(`Could not close conversation ${c.id}. Timeout after ${gracePeriod}ms.`);
        }
      }
    }

    try {
      await timedoutPromise(this._dispose(), gracePeriod);
    }
    catch {
      this._logger.error(`Could not dispose agent. Timeout after ${gracePeriod}ms.`);
    }
  }

  createConversation(
    target: string,
    configuration?: ConversationConfiguration,
    mapper?: Mapper,
  ): Conversation;

  // do not use typedoc here as this messes up with documentation
  // the plugin somehow has its problems with overloaded methods
  // /**
  //  * @private
  //  * 
  //  * Internal method, do not use from outside ng112-js
  //  * 
  //  * @returns CreateConversationObject
  //  * It is used for deferred execution of any conversation listeners
  //  * It is important for PSAPs to not immediately notify conversation listeners and only do this
  //  * after the first message has also been processed
  //  */
  createConversation(
    event: NewMessageEvent,
    configuration?: ConversationConfiguration,
    mapper?: Mapper,
  ): CreateConversationObject;

  // TODO: Also support URNs
  // Requires a change in JSSIP library to also accept URNs as a valid target

  /**
   * Creates a new configuration on top of the underlying agent
   * 
   * @param target The target SIP uri conversation should be established with \ 
   * Currently, URNs are **not** supported! This is due to a limitation within the JSSIP library.
   * @param event A new message event for an incoming message 
   * @param configuration Additional configuration object
   * @param mapper The mapper to use for this conversation
   */
  createConversation(
<<<<<<< HEAD
    event: IncomingMessageEvent | OutgoingMessageEvent,
    configuration?: ConversationConfiguration,
    mapper?: NamespacedConversation,
  ): Conversation;
  createConversation(
=======
>>>>>>> 89a2355e
    value: any,
    configuration?: ConversationConfiguration,
    mapper: Mapper = this._mapper.default,
  ): Conversation | CreateConversationObject {
    let conversation: Conversation | undefined = undefined;
    let event: NewMessageEvent | undefined = undefined;

    if (typeof value === 'string') {
      conversation = new Conversation(
        this._agent,
        this._store,
        value as string,
        mapper,
        configuration,
      );
    }
    else if (typeof value === 'object') {
      event = value as NewMessageEvent;

      conversation = Conversation.fromIncomingSipMessage(
        this._agent,
        this._store,
        mapper,
<<<<<<< HEAD
        value as IncomingMessageEvent,
=======
        event,
        this.endpointType,
>>>>>>> 89a2355e
      );
    }

    if (conversation) {
      const _conversation = conversation;
      this.conversations.push(conversation);

      const stopListener = (state: StateObject) => {
        if (state.value !== ConversationState.STOPPED)
          return;

        _conversation.removeStateListener(stopListener);
        const index = this.conversations.indexOf(_conversation);

        if (index !== -1)
          this.conversations.splice(index, 1);
      }
      // this callback ensures that once a conversation is STOPPED, it is removed from our global conversations list.
      _conversation.addStateListener(stopListener);

      const notifyListeners = () => {
        for (const callback of this._conversationListeners) {
          callback(_conversation, event);
        }
      }

      // type check to check value is of type NewMessageEvent -> means internal use of library
      if (typeof value === 'object') {
        return {
          conversation: _conversation,
          notifyListeners,
        }
      }
      else {
        // external use of library
        // IMPORTANT: Notify listeners before returning conversation
        notifyListeners();
        return conversation;
      }
    }
    else
      throw new Error('Argument 1 has to be either of type "NewMessageEvent" or of type "string".');
  }

  /**
   * Updates the agent's location for subsequent messages
   * 
   * @param location New location object (may be `undefined`)
   */
  updateLocation = (location?: PidfLo | SimpleLocation): void => {
    this._store.updateLocation(getPidfLo(this._store.originSipUri, location));
  }

  /**
   * Updates the agent's vcard for subsequent messages
   * 
   * @param vcard New vcard object (may be `undefined`)
   */
  updateVCard = (vcard?: VCard): void => { this._store.updateVCard(vcard); }

  /**
   * See {@link Store.setHeartbeatInterval} for implementation details
   */
  // tsdoc should be done via @inheritdoc, but obviously this is currently not working with typedoc
  setHeartbeatInterval = (interval?: number): void => {
    this._store.setHeartbeatInterval(interval);
  }

  /**
   * Set the agent's mode. This is particularly important if an app is going into background mode. \
   * According to ETSI TS 103 698 6.2.5, keep-alive messages may be sent with an inactive flag, if the app is in background.
   * @param mode The agent's mode
   */
  setMode = (mode?: AgentMode) => {
    this._store.setMode(mode);
  }

  /**
   * Adds a conversation listener. Callback will be notified about any new conversations.
   * 
   * @param callback Callback function that is called each time a new conversation is started.
   * @param callback.conversation New conversation
   * @param callback.event Message event that triggered the creation of this conversation. \
   * Property is only defined if conversation was started by a remote message (e.g. mostly in PSAP environments).
   */
  addConversationListener = (callback: (conversation: Conversation, event?: NewMessageEvent) => void): void => {
    this._conversationListeners.add(callback);
  }

  /**
   * Removes a previously registered listener.
   */
  removeConversationListener = (callback: (conversation: Conversation, event?: NewMessageEvent) => void): void => {
    this._conversationListeners.delete(callback);
  }

  /**
   * Registers a new listener for agent state changes
   * 
   * @param callback Callback function that is called each time the agent's state changes
   * @param callback.state New state
   */
  addStateListener = (callback: (state: AgentState) => unknown) => {
    this._stateListeners.add(callback);
  }

  /**
   * Removes a previously registered listener.
   */
  removeStateListener = (callback: (state: AgentState) => unknown) => {
    this._stateListeners.delete(callback);
  }

  private _notifyStateListeners = (state: AgentState): void => {
    for (const listener of this._stateListeners) {
      listener(state);
    }
  }

  getMapper = (namespace: Namespace): Mapper => {
    switch (namespace) {
      case Namespace.DEC112:
        return this._mapper.dec112;
      default:
        return this._mapper.etsi;
    }
  }

  /**
   * All conversations that have not been stopped already
   */
  public get conversations() { return this._store.conversations }
  /**
   * All conversations that have not been stopped already
   */
  public set conversations(value) { this._store.conversations = value }

  /////////////////////////////////////////////////////////////////////////////
  ///////////////////////////// DANGER ZONE BELOW /////////////////////////////
  /////////////////////////////////////////////////////////////////////////////

  /**
   * The following danger zone consists of implementations that are not yet ready for production
   * They are not part of any feature description or CHANGELOG
   * However they may be included within documentation, marked with @experimental
   * 
   * DO NOT USE THESE INTERFACES IN PRODUCTION
   * 
   * They are subject to change, even within a major version, so be careful!
   */

  /**
   * @experimental
   * 
   * Please be aware this interface is experimental and might change even within a major version!
   * 
   * Currently it's only used for dequeue registration.
   * As dequeue registration is not stable as a whole, the same is true for this interface.
   * 
   * Sets an HTTP adapter for the agent.
   * ng112-js does not have an internal library for issuing HTTP calls.
   * Therefore it's dependent on an external implementation
   * that can be set with this function call
   * 
   * @param adapter The adapter object to be used for HTTP calls
   */
  setHttpAdapter = (adapter?: HttpAdapter) => {
    // this console.warn is intentional, just as warning towards the user
    console.warn('You are using ng112-js HTTP adapter. This interface is not stable.\nDO NOT USE THIS IN PRODUCTION!');

    this._store.setHttpAdapter(adapter);
  }

  /**
   * @experimental
   */
  private _dequeueRegistrations: DequeueRegistration[] = [];
  /**
   * @experimental
   */
  private _subscribers: Subscriber[] = [];

  /**
   * @experimental
   */
  private _handleSubscribeEvent = (from: string, event: string) => {
    // currently we only feature one event
    // therefore we just ignore all other event subscriptions
    if (event !== 'emergency-QueueState')
      return;

    const subscriber = {
      sipUri: from,
    };
    this._subscribers.push(subscriber);
  }

  /**
   * @experimental
   */
  notifySubscribers = (uri: string, length: number, maxLength: number, state: QueueState) => {
    const notification: QueueStateNotification = {
      queueUri: uri,
      queueLength: length,
      queueMaxLength: maxLength,
      state: state,
    };

    const stringified = JSON.stringify(notification);

    for (const subscriber of this._subscribers) {
      // TODO: provide constant
      this._agent.notify(subscriber.sipUri, 'emergency-QueueState', stringified);
    }
  }

  /**
   * @experimental
   */
  registerForQueue = async (registration: DequeueRegistration): Promise<DequeueRegistration> => {
    // this console.warn is intentional, just as warning towards the user
    console.warn('You are using ng112-js dequeue registration. This interface is not stable.\nDO NOT USE THIS IN PRODUCTION!');

    const req: DequeueRegistrationRequest = {
      dequeuerUri: this._store.originSipUri,
      queueUri: registration.uri,
      expirationTime: registration.expires,
    };

    if (registration.preference)
      req.dequeuePreference = registration.preference;

    const res: DequeueRegistrationResponse = await this._store.getHttpAdapter().post(registration.endpoint, req);

    // TODO: check if we need to handle 4xx and 5xx HTTP errors here
    if (res.expirationTime > 0) {
      registration.expires = res.expirationTime;

      // TODO: automatic renewal
      this._dequeueRegistrations.push(registration);
    }

    return registration;
  }

  /**
   * @experimental
   */
  unregisterFromQueue = async (uri: string): Promise<DequeueRegistration> => {
    const reg = this._dequeueRegistrations.find(x => x.uri === uri);

    if (!reg)
      throw new Error(`Not registered for queue ${uri}`);

    // 0 -> unregister
    reg.expires = 0;

    await this._store.getHttpAdapter().post(reg.endpoint, reg);

    // we check here again, as with asynchronous commands the array could have been altered in the meantime
    const index = this._dequeueRegistrations.indexOf(reg);
    if (index !== -1)
      this._dequeueRegistrations.splice(index, 1);

    return reg;
  }
}<|MERGE_RESOLUTION|>--- conflicted
+++ resolved
@@ -8,12 +8,6 @@
 import { VCard } from 'vcard-xml';
 import { PidfLo, SimpleLocation } from 'pidf-lo';
 import { CustomSipHeader } from './custom-sip-header';
-<<<<<<< HEAD
-import { USER_AGENT } from '../constants';
-import { Logger, LogLevel } from './logger';
-import { timedoutPromise } from '../utils';
-import { IncomingMessageEvent, OutgoingMessageEvent, UAConfiguration } from 'jssip/lib/UA';
-=======
 import { Logger } from './logger';
 import { NewMessageEvent, Origin, SipAdapter, SipAdapterConfig } from '../adapters';
 import { getPackageInfo, getPidfLo, timedoutPromise } from '../utils';
@@ -76,7 +70,6 @@
    */
   sipAdapter?: boolean | number | ((level: number, ...values: any[]) => unknown),
 }
->>>>>>> 89a2355e
 
 export interface AgentConfiguration {
   /**
@@ -131,15 +124,9 @@
    */
   customSipHeaders?: CustomSipHeaders,
   /**
-<<<<<<< HEAD
-   * Additional parameters to pass to the JsSIP user agent
-   */
-  userAgentConfig?: Partial<UAConfiguration>,
-=======
    * Specifies what kind of endpoint the agent should represent
    */
   endpointType?: EndpointType,
->>>>>>> 89a2355e
 }
 
 export enum AgentState {
@@ -189,19 +176,6 @@
   /**
    * Creates a new instance of an agent for communication with an ETSI/DEC112 infrastructure
    */
-<<<<<<< HEAD
-  constructor({
-    endpoint,
-    domain,
-    user,
-    password,
-    displayName,
-    debug = LogLevel.NONE,
-    namespaceSpecifics,
-    customSipHeaders,
-    userAgentConfig = {},
-  }: AgentConfiguration) {
-=======
   constructor(config: AgentConfiguration) {
     const {
       domain,
@@ -215,44 +189,11 @@
 
     this.endpointType = endpointType;
 
->>>>>>> 89a2355e
     const originSipUri = customSipHeaders?.from ?
       CustomSipHeader.resolve(customSipHeaders.from) :
       `sip:${user ? `${user}@` : ''}${domain}`;
 
-<<<<<<< HEAD
-    this._agent = new UA({
-      sockets: [
-        getSocketInterface(endpoint),
-      ],
-      uri: originSipUri,
-      authorization_user: user,
-      realm: domain,
-      password,
-      display_name: displayName,
-      register: true,
-
-      ...userAgentConfig,
-
-      // user agent must not be overwritten directly
-      user_agent: USER_AGENT + (userAgentConfig.user_agent ? ` ${userAgentConfig.user_agent}` : ''),
-    });
-
-    let debugFunction: ((level: number, ...values: any[]) => unknown) | undefined = undefined;
-
-    if (debug === true)
-      debug = LogLevel.ALL;
-    else if (typeof debug === 'function') {
-      debugFunction = debug;
-      debug = LogLevel.ALL;
-    }
-    else if (!debug)
-      debug = LogLevel.NONE;
-
-    this._logger = new Logger(debug, debugFunction);
-=======
     this._logger = Logger.getFromConfig(debug?.default);
->>>>>>> 89a2355e
 
     this._store = new Store(
       originSipUri,
@@ -285,13 +226,8 @@
     }
   }
 
-<<<<<<< HEAD
-  private _handleMessageEvent = (evt: IncomingMessageEvent | OutgoingMessageEvent) => {
-    const { request } = evt;
-=======
   private _handleMessageEvent = (evt: NewMessageEvent) => {
     const req = evt.request;
->>>>>>> 89a2355e
 
     const callInfoHeaders = req.getHeaders(CALL_INFO);
     let mapper: Mapper;
@@ -484,14 +420,6 @@
    * @param mapper The mapper to use for this conversation
    */
   createConversation(
-<<<<<<< HEAD
-    event: IncomingMessageEvent | OutgoingMessageEvent,
-    configuration?: ConversationConfiguration,
-    mapper?: NamespacedConversation,
-  ): Conversation;
-  createConversation(
-=======
->>>>>>> 89a2355e
     value: any,
     configuration?: ConversationConfiguration,
     mapper: Mapper = this._mapper.default,
@@ -515,12 +443,8 @@
         this._agent,
         this._store,
         mapper,
-<<<<<<< HEAD
-        value as IncomingMessageEvent,
-=======
         event,
         this.endpointType,
->>>>>>> 89a2355e
       );
     }
 
