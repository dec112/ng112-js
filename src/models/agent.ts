--- conflicted
+++ resolved
@@ -11,11 +11,8 @@
 import PidfLoCompat from '../compatibility/pidf-lo';
 import { CustomSipHeader } from './custom-sip-header';
 import { Logger, LogLevel } from './logger';
-<<<<<<< HEAD
 import { NewMessageEvent, SipAgent, SupportedAgent } from './sip-agent';
-=======
 import { timedoutPromise } from '../utils';
->>>>>>> 7eeac96c
 
 export interface AgentConfiguration {
   /**
@@ -200,28 +197,6 @@
   }
 
   /**
-   * Unregisteres from the ESRP and disposes the SIP agent
-   * This has to be called before exiting the application
-   */
-<<<<<<< HEAD
-  dispose = async (): Promise<void> => {
-    // TODO: should also close open calls
-
-    const timeoutValue = 1000;
-    const promise = new Promise<void>(async resolve => {
-      // we give a maximum of 1000 ms to unregister after which we just terminate the session
-      const timeout = setTimeout(() => {
-        this._logger.error(`Could not unregister agent. Timeout after ${timeoutValue}ms.`);
-        resolve();
-      }, timeoutValue);
-
-      await Promise.all([
-        this._agent.unregister(),
-        this._agent.stop(),
-      ]);
-=======
-
-  /**
    * Unregisteres from the ESRP and disposes the SIP agent. \
    * Closes open calls, if there are any. \
    * This function has to be called before exiting the application.
@@ -235,7 +210,6 @@
 
     if (openConversations.length > 0)
       this._logger.log(`Closing ${openConversations.length} open call(s) on agent dispose.`)
->>>>>>> 7eeac96c
 
     for (const c of openConversations) {
       try {
@@ -245,19 +219,8 @@
       }
     }
 
-    const unregisterPromise = new Promise<void>(resolveUnregister => {
-      this._agent.once('unregistered', () => resolveUnregister());
-    });
-
-    const disconnectPromise = new Promise<void>(resolveDisconnct => {
-      this._agent.once('disconnected', () => resolveDisconnct());
-    });
-
-<<<<<<< HEAD
-    await promise;
-=======
-    this._agent.unregister();
-    this._agent.stop();
+    const unregisterPromise = this._agent.unregister();
+    const disconnectPromise = this._agent.stop();
 
     try {
       unregisterPromise.then(() => this._logger.log('Unregistered.'));
@@ -271,7 +234,6 @@
     catch {
       this._logger.error(`Could not dispose agent. Timeout after ${gracePeriod}ms.`);
     }
->>>>>>> 7eeac96c
   }
 
   // TODO: Also support URNs
