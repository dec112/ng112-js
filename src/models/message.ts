--- conflicted
+++ resolved
@@ -91,22 +91,17 @@
    * The corresponding raw message from the SIP stack `JsSIP`\
    * For outgoing messages this will only be resolved after property `promise` is resolved
    */
-<<<<<<< HEAD
   sipStackMessage?:
-    JsSIP.UserAgentNewMessageEvent |
-    SipJs.Core.OutgoingRequestMessage |
-    SipJs.Core.IncomingRequestMessage
+  JsSIP.UserAgentNewMessageEvent |
+  SipJs.Core.OutgoingRequestMessage |
+  SipJs.Core.IncomingRequestMessage
 }
 
 export interface MessageFailed {
   origin: Origin,
 }
-=======
-  jssipMessage?: JsSIP.UserAgentNewMessageEvent
-}
 
 export const nextUniqueId = (() => {
   let _uniqueSequence = 0;
   return () => _uniqueSequence++;
-})();
->>>>>>> 7eeac96c
+})();