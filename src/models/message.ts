--- conflicted
+++ resolved
@@ -1,10 +1,4 @@
-<<<<<<< HEAD
-import { OutgoingEvent } from 'jssip/lib/RTCSession';
-import { IncomingMessageEvent, OutgoingMessageEvent } from 'jssip/lib/UA';
-import type { PidfLo } from 'pidf-lo';
-=======
 import { PidfLo } from 'pidf-lo';
->>>>>>> 89a2355e
 import { getRandomString, Header } from '../utils';
 import { Conversation } from './conversation';
 import { CRLF } from './multipart';
@@ -451,20 +445,9 @@
    */
   statusCode?: number,
   /**
-<<<<<<< HEAD
-   * Additional SIP headers to be sent with the message
-   */
-  extraHeaders?: Header[],
-  /**
-   * The corresponding raw message from the SIP stack `JsSIP`\
-   * For outgoing messages this will only be resolved after property `promise` is resolved
-   */
-  jssipMessage?: IncomingMessageEvent | OutgoingMessageEvent
-=======
    * The raw sip stack object representing the error
    */
   sipStackObject?: any,
->>>>>>> 89a2355e
 }
 
 /**
@@ -479,8 +462,4 @@
  * Generates a unique id that's unique across all ng112-js processes
  * and includes a 20 character random part in addition
  */
-<<<<<<< HEAD
 export const nextUniqueRandomId = () => `${getRandomString(20)}_${nextUniqueId()}`;
-=======
-export const nextUniqueRandomId = () => `${getRandomString(20)}_${nextUniqueId()}`;
->>>>>>> 89a2355e
