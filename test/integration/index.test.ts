--- conflicted
+++ resolved
@@ -1,9 +1,5 @@
 import { getAgents } from '..';
-<<<<<<< HEAD
-import { Agent, ConversationState, EmergencyMessageType, Message, Origin } from '../../dist/node';
-=======
 import { Agent, ConversationState, EmergencyMessageType, Message, MessageState, Origin, Namespace, StateObject, MessageError } from '../..';
->>>>>>> 89a2355e
 import { createOneTimeListener, initializeTests } from './utils';
 
 initializeTests();
@@ -40,36 +36,13 @@
     expect(conversation.state.value).toBe(ConversationState.UNKNOWN);
 
     await once((msg) => {
-<<<<<<< HEAD
-      expect(msg.text).toContain('How can we help you?');
-=======
       expect(msg).toBeInstanceOf(Message);
       expect(msg.text).toContain('How can we help you?');
       expect(msg.state).toBe(MessageState.SUCCESS);
->>>>>>> 89a2355e
       expect(conversation.state.value).toBe(ConversationState.STARTED);
       expect(conversation.state.origin).toBe(Origin.REMOTE);
     });
 
-<<<<<<< HEAD
-    await conversation.sendMessage({
-      text: 'Testing',
-    });
-
-    await once((msg: Message) => {
-      expect(msg.text).toContain('Testing');
-    })
-
-    const endMsg = conversation.stop();
-    expect(endMsg.text).not.toBeUndefined();
-
-    await endMsg.promise;
-
-    expect(conversation.state.value).toBe(ConversationState.STOPPED);
-    expect(conversation.state.origin).toBe(Origin.LOCAL);
-
-    await agent.dispose();
-=======
     const localMsg = conversation.sendMessage({
       text: 'Testing',
     });
@@ -182,6 +155,5 @@
       value: ConversationState.STOPPED,
     };
     expect(conversation.state).toEqual(stopState);
->>>>>>> 89a2355e
   });
 });