--- conflicted
+++ resolved
@@ -1,22 +1,3 @@
-<<<<<<< HEAD
-import { Agent } from '../dist/node';
-
-export * from '../dist/node';
-
-export const getAgents = () => {
-  // this looks weird, but as it is a backport from ng112-js@2.0.0
-  // we just keep the structure of having more agents
-  // even if in version 1.0.0 there will always be only one agent.
-  return [
-    new Agent({
-      endpoint: 'ws://127.0.0.1:8088',
-      domain: 'service.dec112.home',
-      user: 'user',
-      password: '',
-      displayName: 'Alice Smith',
-    })
-  ];
-=======
 import { Agent, SipAdapter } from '..';
 import { JsSipAdapter } from 'ng112-js-sip-adapter-jssip';
 // import { SipJsAdapter } from 'ng112-js-sip-adapter-sipjs';
@@ -43,5 +24,4 @@
       // sipAdapter: true,
     }
   }));
->>>>>>> 89a2355e
 }