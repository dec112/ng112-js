# Changelog
All notable changes to this project will be documented in this file.

The format is based on [Keep a Changelog](https://keepachangelog.com/en/1.0.0/),
and this project adheres to [Semantic Versioning](https://semver.org/spec/v2.0.0.html).
 
## [Unreleased]
<<<<<<< HEAD
### Added
- Agent mode that can be used to indicate an app is running in the background
- Support for DIDs.
=======

---

## [1.0.0] - 2021-05-05
>>>>>>> 2103f778
### Changed
- **BREAKING**: Renamed property `debugMode` to `debug` in `Agent` constructor. \
`debug` will now also accept a callback function that is called for all log messages. \
This allows for the connection of any other logging facility.
- **BREAKING**: Unified `Conversation`'s `start`, `stop` and `sendMessage` function. \
All of these functions now use the same arguments as `sendMessage` already did. \
This allows for the use of `extraParts`, `uris` and other properties for `start` and `stop` function calls.
- **BREAKING**: The agent's `conversation` property contains only calls that are not in state `STOPPED`. \
Once calls are stopped they are removed from this list. \
This should limit memory consumption if ng112-js is used in long running applications with heavy load.

### Added
- Property `uniqueId` in messages that is unique across all messages and conversations within ng112-js
- Auto-close of open calls on agent disposal
- Configurable grace period for agent disposal
- More detailled logging on message errors.
- More extensive VCard tests

---

## [0.11.21] - 2021-04-24
### Added
- Missing export for `AgentState`

## [0.11.19] - 2021-04-19
### Added
- JsSIP version in UserAgent string
- Expose package version

## [0.11.18] - 2021-04-18
### Fixed
- Fixed heartbeat for continued conversations

## [0.11.17] - 2021-04-18
### Fixed
- Unfixed version for JsSIP. Bug with Expo was fixed in version 3.7.3

## [0.11.16] - 2021-04-17
### Fixed
- DEC112 language header

## [0.11.15] - 2021-04-16
### Added
- TypeDoc for VCard helper methods
- TypeDoc for DEC112Specifics
- Handling of unknown VCard elements
- Updated README

## [0.11.14] - 2021-04-02
### Added
- Ability to send custom MIME parts

## [0.11.13] - 2021-04-02
### Fixed
- VCard's XML implementation. DOM standard (used by `xmldom`) uses only supports `childNodes` not `children`

## [0.11.12] - 2021-04-01
### Added
- Note in VCards

## [0.11.11] - 2021-03-30
### Fixed
- Typo in agent's `setHeartbeatInterval`

## [0.11.10] - 2021-03-29
### Fixed
- Heartbeat can also be enabled/disabled/updated while a conversation is already ongoing

## [0.11.9] - 2021-03-29
### Changed
- Less restrictive heartbeat interval settings
### Added
- Ability to call `setHeartbeatInterval` without parameter, thus resetting it to the default value

## [0.11.8] - 2021-03-18
### Fixed
- Fixed jssip version to 3.5.11. This is due to an incompatibility of JsSIP 3.7.3 with Expo.

## [0.11.7] - 2021-03-17
### Changed
- Only send location updates if they are really updated on DEC112 environments
### Fixed
- Correct multipart message if no multiparts are available

## [0.11.6] - 2021-03-17
### Fixed
- More resilient handling of invalid SimpleLocations

## [0.11.5] - 2021-03-16
### Changed
- Always send location updates on DEC112 environments
### Added
- Optionally load jssip-node-websocket, if available, on node environments
### Fixed
- Send empty multipart body if no changes to location or VCard happened and if text and URIs are empty

## [0.11.4] - 2021-03-16
### Added
- Export for `MessageState`

## [0.11.3] - 2021-03-16
### Fixed
- Included `jssip-node-websocket` as peer dependency and re-enabled differentiation for websocket implementation (node vs. browser)

## [0.11.2] - 2021-03-15
### Fixed
- Unhandled promise error while messages with invalid location or VCard

## [0.11.1] - 2021-03-15
### Fixed
- JsSIP version in user agent 

## [0.11.0] - 2021-03-15
### Removed
- Legacy PIDF-LO support for DEC112 environments
### Changed
- BREAKING CHANGE: MessageOrigin renamed to Origin
- BREAKING CHANGE: Conversation state is reflected by a new object rather than `ConversationState` alone (introduces new interface `StateObject`)
- Empty text message is sent in Multipart MIME body if no other part is specified
### Added
- Agent states and listener for agent states
- Message states
- Origin to conversation states
- Support for remote display name
- Support for only sending updated location or VCard information
- Custom ng112-js user agent
### Fixed
- Agent disposal
- Heartbeats stopping a conversation<|MERGE_RESOLUTION|>--- conflicted
+++ resolved
@@ -5,16 +5,13 @@
 and this project adheres to [Semantic Versioning](https://semver.org/spec/v2.0.0.html).
  
 ## [Unreleased]
-<<<<<<< HEAD
 ### Added
 - Agent mode that can be used to indicate an app is running in the background
 - Support for DIDs.
-=======
 
 ---
 
 ## [1.0.0] - 2021-05-05
->>>>>>> 2103f778
 ### Changed
 - **BREAKING**: Renamed property `debugMode` to `debug` in `Agent` constructor. \
 `debug` will now also accept a callback function that is called for all log messages. \
